"""
Module for jenkinsapi Jenkins object
"""


import json
import urllib
import logging
import urlparse

from jenkinsapi import config
from jenkinsapi.job import Job
from jenkinsapi.jobs import Jobs
from jenkinsapi.node import Node
from jenkinsapi.view import View
from jenkinsapi.nodes import Nodes
from jenkinsapi.plugins import Plugins
from jenkinsapi.views import Views
from jenkinsapi.queue import Queue
from jenkinsapi.fingerprint import Fingerprint
from jenkinsapi.jenkinsbase import JenkinsBase
from jenkinsapi.utils.requester import Requester
from jenkinsapi.custom_exceptions import UnknownJob, JenkinsAPIException

log = logging.getLogger(__name__)


class Jenkins(JenkinsBase):
    """
    Represents a jenkins environment.
    """
    def __init__(self, baseurl, username=None, password=None, requester=None):
        """
        :param baseurl: baseurl for jenkins instance including port, str
        :param username: username for jenkins auth, str
        :param password: password for jenkins auth, str
        :return: a Jenkins obj
        """
        self.username = username
        self.password = password
        self.requester = requester or Requester(username, password, baseurl=baseurl)
        JenkinsBase.__init__(self, baseurl)

    def _clone(self):
        return Jenkins(self.baseurl, username=self.username,
                       password=self.password, requester=self.requester)

    def base_server_url(self):
        if config.JENKINS_API in self.baseurl:
            return self.baseurl[:-(len(config.JENKINS_API))]
        else:
            return self.baseurl

    def validate_fingerprint(self, id_):
        obj_fingerprint = Fingerprint(self.baseurl, id_, jenkins_obj=self)
        obj_fingerprint.validate()
        log.info(msg="Jenkins says %s is valid" % id_)

    # def reload(self):
    #     '''Try and reload the configuration from disk'''
    #     self.requester.get_url("%(baseurl)s/reload" % self.__dict__)

    def get_artifact_data(self, id_):
        obj_fingerprint = Fingerprint(self.baseurl, id_, jenkins_obj=self)
        obj_fingerprint.validate()
        return obj_fingerprint.get_info()

    def validate_fingerprint_for_build(self, digest, filename, job, build):
        obj_fingerprint = Fingerprint(self.baseurl, digest, jenkins_obj=self)
        return obj_fingerprint.validate_for_build(filename, job, build)

    def get_jenkins_obj(self):
        return self

    def get_jenkins_obj_from_url(self, url):
        return Jenkins(url, self.username, self.password, self.requester)

    def get_create_url(self):
        # This only ever needs to work on the base object
        return '%s/createItem' % self.baseurl

    def get_nodes_url(self):
        # This only ever needs to work on the base object
        return '%s/computer' % self.baseurl

    @property
    def jobs(self):
        return Jobs(self)

    def get_jobs(self):
        """
        Fetch all the build-names on this Jenkins server.
        """
        for info in self._data["jobs"]:
            yield info["name"],\
                  Job(info["url"], info["name"], jenkins_obj=self)

    def get_jobs_info(self):
        """
        Get the jobs information
        :return url, name
        """
        for info in self._data["jobs"]:
            yield info["url"], info["name"]

    def get_job(self, jobname):
        """
        Get a job by name
        :param jobname: name of the job, str
        :return: Job obj
        """
        return self.jobs[jobname]

    def has_job(self, jobname):
        """
        Does a job by the name specified exist
        :param jobname: string
        :return: boolean
        """
        return jobname in self.jobs

    def create_job(self, jobname, config_):
        """
        Create a job
        :param jobname: name of new job, str
        :param config: configuration of new job, xml
        :return: new Job obj
        """
<<<<<<< HEAD
        if self.has_job(jobname):
            return self[jobname]

        params = {'name': jobname}
        if isinstance(config_, unicode):
            config_ = str(config_)
        self.requester.post_xml_and_confirm_status(self.get_create_url(), data=config_, params=params)
        self.poll()
        if not self.has_job(jobname):
            raise JenkinsAPIException('Cannot create job %s' % jobname)
        return self[jobname]

    def copy_job(self, jobname, newjobname):
        """
        Copy a job
        :param jobname: name of a exist job, str
        :param newjobname: name of new job, str
        :return: new Job obj
        """
        params = {'name': newjobname,
                  'mode': 'copy',
                  'from': jobname}

        self.requester.post_and_confirm_status(
            self.get_create_url(),
            params=params,
            data='')
        self.poll()
        return self[newjobname]
=======
        return self.jobs.create(jobname, config)

    def copy_job(self, jobname, newjobname):
        return self.jobs.copy(jobname, newjobname)
>>>>>>> e7c6ca49

    def build_job(self, jobname, params=None):
        """
        Invoke a build by job name
        :param jobname: name of exist job, str
        :param params: the job params, dict
        :return: none
        """
<<<<<<< HEAD
        self[jobname].invoke(build_params=params or {})
=======
        self.jobs.build(jobname, params=params)
>>>>>>> e7c6ca49
        return

    def delete_job(self, jobname):
        """
        Delete a job by name
        :param jobname: name of a exist job, str
        :return: new jenkins_obj
        """
        del self.jobs[jobname]

    def rename_job(self, jobname, newjobname):
        """
        Rename a job
        :param jobname: name of a exist job, str
        :param newjobname: name of new job, str
        :return: new Job obj
        """
        return self.jobs.rename(jobname, newjobname)

    def iterkeys(self):
        for info in self._data["jobs"]:
            yield info["name"]

    def iteritems(self):
        """
        :param return: An iterator of pairs.
            Each pair will be (job name, Job object)
        """
        return self.get_jobs()

    def items(self):
        """
        :param return: A list of pairs. Each pair will be (job name, Job object)
        """
        return list(self.get_jobs())

    def keys(self):
        return [a for a in self.iterkeys()]

    # This is a function alias we retain for historical compatibility
    get_jobs_list = keys

    def __str__(self):
        return "Jenkins server at %s" % self.baseurl

    @property
    def views(self):
        return Views(self)

    def get_view_by_url(self, str_view_url):
        #for nested view
        str_view_name = str_view_url.split('/view/')[-1].replace('/', '')
        return View(str_view_url, str_view_name, jenkins_obj=self)

    def __getitem__(self, jobname):
        """
        Get a job by name
        :param jobname: name of job, str
        :return: Job obj
        """
        for info in self._data["jobs"]:
            if info["name"] == jobname:
                return Job(info["url"], info["name"], jenkins_obj=self)
        raise UnknownJob(jobname)

    def __len__(self):
        return len(self._data["jobs"])

    def __contains__(self, jobname):
        """
        Does a job by the name specified exist
        :param jobname: string
        :return: boolean
        """
        return jobname in self.jobs

    def get_node(self, nodename):
        """Get a node object for a specific node"""
        return self.get_nodes()[nodename]

    def get_node_url(self, nodename=""):
        """Return the url for nodes"""
        url = urlparse.urljoin(self.base_server_url(), 'computer/%s' % urllib.quote(nodename))
        return url

    def get_queue_url(self):
        url = urlparse.urljoin(self.base_server_url(), 'queue')
        return url

    def get_queue(self):
        queue_url = self.get_queue_url()
        return Queue(queue_url, self)

    def get_nodes(self):
        url = self.get_nodes_url()
        return Nodes(url, self)

    def has_node(self, nodename):
        """
        Does a node by the name specified exist
        :param nodename: string, hostname
        :return: boolean
        """
        self.poll()
        return nodename in self.get_nodes()

    def delete_node(self, nodename):
        """
        Remove a node from the managed slave list
        Please note that you cannot remove the master node

        :param nodename: string holding a hostname
        :return: None
        """
        assert self.has_node(nodename), "This node: %s is not registered as a slave" % nodename
        assert nodename != "master", "you cannot delete the master node"
        url = "%s/doDelete" % self.get_node_url(nodename)
        self.requester.get_and_confirm_status(url)

    def create_node(self, name, num_executors=2, node_description=None,
                    remote_fs='/var/lib/jenkins', labels=None, exclusive=False):
        """
        Create a new slave node by name.

        :param name: fqdn of slave, str
        :param num_executors: number of executors, int
        :param node_description: a freetext field describing the node
        :param remote_fs: jenkins path, str
        :param labels: labels to associate with slave, str
        :param exclusive: tied to specific job, boolean
        :return: node obj
        """
        NODE_TYPE = 'hudson.slaves.DumbSlave$DescriptorImpl'
        MODE = 'NORMAL'
        if self.has_node(name):
            return Node(nodename=name, baseurl=self.get_node_url(nodename=name), jenkins_obj=self)
        if exclusive:
            MODE = 'EXCLUSIVE'
        params = {
            'name': name,
            'type': NODE_TYPE,
            'json': json.dumps({
                'name': name,
                'nodeDescription': node_description,
                'numExecutors': num_executors,
                'remoteFS': remote_fs,
                'labelString': labels,
                'mode': MODE,
                'type': NODE_TYPE,
                'retentionStrategy': {'stapler-class': 'hudson.slaves.RetentionStrategy$Always'},
                'nodeProperties': {'stapler-class-bag': 'true'},
                'launcher': {'stapler-class': 'hudson.slaves.JNLPLauncher'}
            })
        }
        url = self.get_node_url() + "doCreateItem?%s" % urllib.urlencode(params)
        self.requester.get_and_confirm_status(url)

        return Node(nodename=name, baseurl=self.get_node_url(nodename=name), jenkins_obj=self)

    def get_plugins_url(self):
        # This only ever needs to work on the base object
        return '%s/pluginManager/api/python?depth=1' % self.baseurl

    def get_plugins(self):
        url = self.get_plugins_url()
        return Plugins(url, self)

    def has_plugin(self, plugin_name):
        return plugin_name in self.get_plugins()<|MERGE_RESOLUTION|>--- conflicted
+++ resolved
@@ -20,7 +20,7 @@
 from jenkinsapi.fingerprint import Fingerprint
 from jenkinsapi.jenkinsbase import JenkinsBase
 from jenkinsapi.utils.requester import Requester
-from jenkinsapi.custom_exceptions import UnknownJob, JenkinsAPIException
+from jenkinsapi.custom_exceptions import UnknownJob
 
 log = logging.getLogger(__name__)
 
@@ -126,42 +126,10 @@
         :param config: configuration of new job, xml
         :return: new Job obj
         """
-<<<<<<< HEAD
-        if self.has_job(jobname):
-            return self[jobname]
-
-        params = {'name': jobname}
-        if isinstance(config_, unicode):
-            config_ = str(config_)
-        self.requester.post_xml_and_confirm_status(self.get_create_url(), data=config_, params=params)
-        self.poll()
-        if not self.has_job(jobname):
-            raise JenkinsAPIException('Cannot create job %s' % jobname)
-        return self[jobname]
-
-    def copy_job(self, jobname, newjobname):
-        """
-        Copy a job
-        :param jobname: name of a exist job, str
-        :param newjobname: name of new job, str
-        :return: new Job obj
-        """
-        params = {'name': newjobname,
-                  'mode': 'copy',
-                  'from': jobname}
-
-        self.requester.post_and_confirm_status(
-            self.get_create_url(),
-            params=params,
-            data='')
-        self.poll()
-        return self[newjobname]
-=======
-        return self.jobs.create(jobname, config)
+        return self.jobs.create(jobname, config_)
 
     def copy_job(self, jobname, newjobname):
         return self.jobs.copy(jobname, newjobname)
->>>>>>> e7c6ca49
 
     def build_job(self, jobname, params=None):
         """
@@ -170,12 +138,7 @@
         :param params: the job params, dict
         :return: none
         """
-<<<<<<< HEAD
         self[jobname].invoke(build_params=params or {})
-=======
-        self.jobs.build(jobname, params=params)
->>>>>>> e7c6ca49
-        return
 
     def delete_job(self, jobname):
         """

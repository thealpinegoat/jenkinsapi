"""
Build API methods
"""

import time
import pytz
import datetime
from jenkinsapi.artifact import Artifact
from jenkinsapi import config
from jenkinsapi.jenkinsbase import JenkinsBase
from jenkinsapi.custom_exceptions import NoResults
from jenkinsapi.constants import STATUS_SUCCESS
from jenkinsapi.result_set import ResultSet

from time import sleep
import logging

log = logging.getLogger(__name__)


class Build(JenkinsBase):
    """
    Represents a jenkins build, executed in context of a job.
    """

    STR_TOTALCOUNT = "totalCount"
    STR_TPL_NOTESTS_ERR = "%s has status %s, and does not have any test results"

    def __init__(self, url, buildno, job):
        assert type(buildno) == int
        self.buildno = buildno
        self.job = job
        JenkinsBase.__init__(self, url)

    def _poll(self):
        #For build's we need more information for downstream and upstream builds
        #so we override the poll to get at the extra data for build objects
        url = self.python_api_url(self.baseurl) + '?depth=2'
        return self.get_data(url)

    def __str__(self):
        return self._data['fullDisplayName']

    @property
    def name(self):
        return str(self)

    def get_number(self):
        return self._data["number"]

    def get_status(self):
        return self._data["result"]

    def get_revision(self):
        vcs = self._data['changeSet']['kind'] or 'git'
        return getattr(self, '_get_%s_rev' % vcs, lambda: None)()

    def _get_svn_rev(self):
        maxRevision = 0
        for repoPathSet in self._data["changeSet"]["revisions"]:
            maxRevision = max(repoPathSet["revision"], maxRevision)
        return maxRevision

    def _get_git_rev(self):
        # Sometimes we have None as part of actions. Filter those actions
        # which have lastBuiltRevision in them
        _actions = [x for x in self._data['actions']
                    if x and "lastBuiltRevision" in x]
        # FIXME So this code returns the first item found in the filtered
        # list. Why not just:
        #     `return _actions[0]["lastBuiltRevision"]["SHA1"]`
        for item in _actions:
            revision = item["lastBuiltRevision"]["SHA1"]
            return revision

    def _get_hg_rev(self):
        return [x['mercurialNodeName'] for x in self._data['actions'] if 'mercurialNodeName' in x][0]

    def get_duration(self):
        return datetime.timedelta(milliseconds=self._data["duration"])

    def get_artifacts(self):
        for afinfo in self._data["artifacts"]:
            url = "%s/artifact/%s" % (self.baseurl, afinfo["relativePath"])
            af = Artifact(afinfo["fileName"], url, self)
            yield af

    def get_artifact_dict(self):
        return dict(
            (af.filename, af) for af in self.get_artifacts()
        )

    def get_upstream_job_name(self):
        """
        Get the upstream job name if it exist, None otherwise
        :return: String or None
        """
        try:
            return self.get_actions()['causes'][0]['upstreamProject']
        except KeyError:
            return None

    def get_upstream_job(self):
        """
        Get the upstream job object if it exist, None otherwise
        :return: Job or None
        """
        if self.get_upstream_job_name():
            return self.get_jenkins_obj().get_job(self.get_upstream_job_name())
        else:
            return None

    def get_upstream_build_number(self):
        """
        Get the upstream build number if it exist, None otherwise
        :return: int or None
        """
        try:
            return int(self.get_actions()['causes'][0]['upstreamBuild'])
        except KeyError:
            return None

    def get_upstream_build(self):
        """
        Get the upstream build if it exist, None otherwise
        :return Build or None
        """
        upstream_job = self.get_upstream_job()
        if upstream_job:
            return upstream_job.get_build(self.get_upstream_build_number())
        else:
            return None

    def get_master_job_name(self):
        """
        Get the master job name if it exist, None otherwise
        :return: String or None
        """
        try:
            return self.get_actions()['parameters'][0]['value']
        except KeyError:
            return None

    def get_master_job(self):
        """
        Get the master job object if it exist, None otherwise
        :return: Job or None
        """
        if self.get_master_job_name():
            return self.get_jenkins_obj().get_job(self.get_master_job_name())
        else:
            return None

    def get_master_build_number(self):
        """
        Get the master build number if it exist, None otherwise
        :return: int or None
        """
        try:
            return int(self.get_actions()['parameters'][1]['value'])
        except KeyError:
            return None

    def get_master_build(self):
        """
        Get the master build if it exist, None otherwise
        :return Build or None
        """
        master_job = self.get_master_job()
        if master_job:
            return master_job.get_build(self.get_master_build_number())
        else:
            return None

    def get_downstream_jobs(self):
        """
        Get the downstream jobs for this build
        :return List of jobs or None
        """
        downstream_jobs = []
        try:
            for job_name in self.get_downstream_job_names():
                downstream_jobs.append(self.get_jenkins_obj().get_job(job_name))
            return downstream_jobs
        except (IndexError, KeyError):
            return []

    def get_downstream_job_names(self):
        """
        Get the downstream job names for this build
        :return List of string or None
        """
<<<<<<< HEAD
        downstream_jobs_names = self.job.get_downstream_job_names()
        fingerprint_data = self.get_data("%s?depth=2&tree=fingerprint[usage[name]]" % self.python_api_url(self.baseurl))
        try:
            fingerprints = fingerprint_data['fingerprint'][0]
            return [
                f['name']
                for f in fingerprints['usage']
                if f['name'] in downstream_jobs_names
            ]
=======
        downstream_job_names = self.job.get_downstream_job_names()
        downstream_names = []
        try:
            fingerprints = self._data["fingerprint"]
            for fingerprint in fingerprints :
                for job_usage in fingerprint['usage']:
                    if job_usage['name'] in downstream_job_names:
                        downstream_names.append(job_usage['name'])
            return downstream_names
>>>>>>> e7c6ca49
        except (IndexError, KeyError):
            return []

    def get_downstream_builds(self):
        """
        Get the downstream builds for this build
        :return List of Build or None
        """
<<<<<<< HEAD
        downstream_jobs_names = set(self.job.get_downstream_job_names())
        msg = "%s?depth=2&tree=fingerprint[usage[name,ranges[ranges[end,start]]]]"
        fingerprint_data = self.get_data(msg % self.python_api_url(self.baseurl))
        try:
            fingerprints = fingerprint_data['fingerprint'][0]
            return [
                self.get_jenkins_obj().get_job(f['name']).get_build(f['ranges']['ranges'][0]['start'])
                for f in fingerprints['usage']
                if f['name'] in downstream_jobs_names
            ]
=======
        downstream_job_names = self.get_downstream_job_names()
        downstream_builds = []
        try:
            fingerprints = self._data["fingerprint"]
            for fingerprint in fingerprints :
                for job_usage in fingerprint['usage']:
                    if job_usage['name'] in downstream_job_names:
                        job = self.get_jenkins_obj().get_job(job_usage['name'])
                        for job_range in job_usage['ranges']['ranges']:
                            for build_id in range(job_range['start'],
                                                  job_range['end']):
                                downstream_builds.append(job.get_build(build_id))
            return downstream_builds
>>>>>>> e7c6ca49
        except (IndexError, KeyError):
            return []

    def get_matrix_runs(self):
        """
        For a matrix job, get the individual builds for each
        matrix configuration
        :return: Generator of Build
        """
        if "runs" in self._data:
            for rinfo in self._data["runs"]:
                yield Build(rinfo["url"], rinfo["number"], self.job)

    def is_running(self):
        """
        Return a bool if running.
        """
        self.poll()
        return self._data["building"]

    def block(self):
        while self.is_running():
            time.sleep(1)

    def is_good(self):
        """
        Return a bool, true if the build was good.
        If the build is still running, return False.
        """
        return (not self.is_running()) and self._data["result"] == STATUS_SUCCESS

    def block_until_complete(self, delay=15):
        assert isinstance(delay, int)
        count = 0
        while self.is_running():
            total_wait = delay * count
            log.info(msg="Waited %is for %s #%s to complete" % (total_wait, self.job.name, self.name))
            sleep(delay)
            count += 1

    def get_jenkins_obj(self):
        return self.job.get_jenkins_obj()

    def get_result_url(self):
        """
        Return the URL for the object which provides the job's result summary.
        """
        url_tpl = r"%stestReport/%s"
        return url_tpl % (self._data["url"], config.JENKINS_API)

    def get_resultset(self):
        """
        Obtain detailed results for this build.
        """
        result_url = self.get_result_url()
        if self.STR_TOTALCOUNT not in self.get_actions():
            raise NoResults("%s does not have any published results" % str(self))
        buildstatus = self.get_status()
        if not self.get_actions()[self.STR_TOTALCOUNT]:
            raise NoResults(self.STR_TPL_NOTESTS_ERR % (str(self), buildstatus))
        obj_results = ResultSet(result_url, build=self)
        return obj_results

    def has_resultset(self):
        """
        Return a boolean, true if a result set is available. false if not.
        """
        return self.STR_TOTALCOUNT in self.get_actions()

    def get_actions(self):
        all_actions = {}
        for dct_action in self._data["actions"]:
            if dct_action is None:
                continue
            all_actions.update(dct_action)
        return all_actions

    def get_timestamp(self):
        '''
        Returns build timestamp in UTC
        '''
        # Java timestamps are given in miliseconds since the epoch start!
        naive_timestamp = datetime.datetime(*time.gmtime(self._data['timestamp'] / 1000.0)[:6])
        return pytz.utc.localize(naive_timestamp)

    def get_console(self):
        """
        Return the current state of the text console.
        """
        url = "%s/consoleText" % self.baseurl
        return self.job.jenkins.requester.get_url(url).content

    def stop(self):
        """
        Stops the build execution if it's running
        :return boolean True if succeded False otherwise or the build is not running
        """
        if self.is_running():
            url = "%s/stop" % self.baseurl
            self.job.jenkins.requester.post_and_confirm_status(url, data='')
            return True
        return False<|MERGE_RESOLUTION|>--- conflicted
+++ resolved
@@ -190,17 +190,17 @@
         Get the downstream job names for this build
         :return List of string or None
         """
-<<<<<<< HEAD
-        downstream_jobs_names = self.job.get_downstream_job_names()
-        fingerprint_data = self.get_data("%s?depth=2&tree=fingerprint[usage[name]]" % self.python_api_url(self.baseurl))
-        try:
-            fingerprints = fingerprint_data['fingerprint'][0]
-            return [
-                f['name']
-                for f in fingerprints['usage']
-                if f['name'] in downstream_jobs_names
-            ]
-=======
+# <<<<<<< HEAD
+#         downstream_jobs_names = self.job.get_downstream_job_names()
+#         fingerprint_data = self.get_data("%s?depth=2&tree=fingerprint[usage[name]]" % self.python_api_url(self.baseurl))
+#         try:
+#             fingerprints = fingerprint_data['fingerprint'][0]
+#             return [
+#                 f['name']
+#                 for f in fingerprints['usage']
+#                 if f['name'] in downstream_jobs_names
+#             ]
+# =======
         downstream_job_names = self.job.get_downstream_job_names()
         downstream_names = []
         try:
@@ -210,7 +210,7 @@
                     if job_usage['name'] in downstream_job_names:
                         downstream_names.append(job_usage['name'])
             return downstream_names
->>>>>>> e7c6ca49
+# >>>>>>> unstable
         except (IndexError, KeyError):
             return []
 
@@ -219,18 +219,18 @@
         Get the downstream builds for this build
         :return List of Build or None
         """
-<<<<<<< HEAD
-        downstream_jobs_names = set(self.job.get_downstream_job_names())
-        msg = "%s?depth=2&tree=fingerprint[usage[name,ranges[ranges[end,start]]]]"
-        fingerprint_data = self.get_data(msg % self.python_api_url(self.baseurl))
-        try:
-            fingerprints = fingerprint_data['fingerprint'][0]
-            return [
-                self.get_jenkins_obj().get_job(f['name']).get_build(f['ranges']['ranges'][0]['start'])
-                for f in fingerprints['usage']
-                if f['name'] in downstream_jobs_names
-            ]
-=======
+# <<<<<<< HEAD
+#         downstream_jobs_names = set(self.job.get_downstream_job_names())
+#         msg = "%s?depth=2&tree=fingerprint[usage[name,ranges[ranges[end,start]]]]"
+#         fingerprint_data = self.get_data(msg % self.python_api_url(self.baseurl))
+#         try:
+#             fingerprints = fingerprint_data['fingerprint'][0]
+#             return [
+#                 self.get_jenkins_obj().get_job(f['name']).get_build(f['ranges']['ranges'][0]['start'])
+#                 for f in fingerprints['usage']
+#                 if f['name'] in downstream_jobs_names
+#             ]
+# =======
         downstream_job_names = self.get_downstream_job_names()
         downstream_builds = []
         try:
@@ -244,7 +244,7 @@
                                                   job_range['end']):
                                 downstream_builds.append(job.get_build(build_id))
             return downstream_builds
->>>>>>> e7c6ca49
+# >>>>>>> unstable
         except (IndexError, KeyError):
             return []
 

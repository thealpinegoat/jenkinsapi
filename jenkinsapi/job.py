import logging
import urlparse
import urllib2
import urllib
from bs4 import BeautifulSoup
from collections import defaultdict
from time import sleep
from jenkinsapi.build import Build
from jenkinsapi.jenkinsbase import JenkinsBase

from exceptions import NoBuildData, NotFound

log = logging.getLogger(__name__)

class Job(JenkinsBase):
    """
    Represents a jenkins job
    A job can hold N builds which are the actual execution environments
    """
    def __init__( self, url, name, jenkins_obj ):
        self.name = name
        self.jenkins = jenkins_obj
        self._revmap = None
        self._config = None
        self.bs = None
        JenkinsBase.__init__( self, url )

    def id( self ):
        return self._data["name"]

    def __str__(self):
        return self._data["name"]

    def get_jenkins_obj(self):
        return self.jenkins

    def _get_beautiful_soup(self):
        """
        The BeautifulSoup objects creation is unnecessary, it can be a singleton per job
        """
        if self._config is None:
            self.load_config()

        if not self.bs:
            self.bs = BeautifulSoup(self._config, 'xml')
        return self.bs

    def get_build_triggerurl( self, token=None, params={} ):
        if token is None and not params:
            extra = "build"
        elif params:
            if token:
                assert isinstance(token, str ), "token if provided should be a string."
                params['token'] = token
            extra = "buildWithParameters?" + urllib.urlencode(params)
        else:
            assert isinstance(token, str ), "token if provided should be a string."
            extra = "build?" + urllib.urlencode({'token':token})
        buildurl = urlparse.urljoin( self.baseurl, extra )
        return buildurl

    def invoke(self, securitytoken=None, block=False, skip_if_running=False, invoke_pre_check_delay=3, invoke_block_delay=15, params={}):
        assert isinstance( invoke_pre_check_delay, (int, float) )
        assert isinstance( invoke_block_delay, (int, float) )
        assert isinstance( block, bool )
        assert isinstance( skip_if_running, bool )
        if self.is_queued():
            log.warn( "Will not request new build because %s is already queued" % self.id() )
            pass
        elif self.is_running():
            if skip_if_running:
                log.warn( "Will not request new build because %s is already running" % self.id() )
                pass
            else:
                log.warn("Will re-schedule %s even though it is already running" % self.id() )
        original_build_no = self.get_last_buildnumber()
        log.info( "Attempting to start %s on %s" % ( self.id(), repr(self.get_jenkins_obj()) ) )
        url = self.get_build_triggerurl( securitytoken, params)
        html_result = self.hit_url(url)
        assert len( html_result ) > 0
        if invoke_pre_check_delay > 0:
            log.info("Waiting for %is to allow Jenkins to catch up" % invoke_pre_check_delay )
            sleep( invoke_pre_check_delay )
        if block:
            total_wait = 0
            while self.is_queued():
                log.info( "Waited %is for %s to begin..." % ( total_wait, self.id() ) )
                sleep( invoke_block_delay )
                total_wait += invoke_block_delay
            if self.is_running():
                running_build = self.get_last_build()
                running_build.block_until_complete( delay=invoke_pre_check_delay )
            assert self.get_last_buildnumber() > original_build_no, "Job does not appear to have run."
        else:
            if self.is_queued():
                log.info( "%s has been queued." % self.id() )
            elif self.is_running():
                log.info( "%s is running." % self.id() )
            elif original_build_no < self.get_last_buildnumber():
                log.info( "%s has completed." % self.id() )
            else:
                raise AssertionError("The job did not schedule.")

    def _buildid_for_type(self, buildtype):
        """Gets a buildid for a given type of build"""
        KNOWNBUILDTYPES=["lastSuccessfulBuild", "lastBuild", "lastCompletedBuild"]
        assert buildtype in KNOWNBUILDTYPES
        if self._data[buildtype] == None:
            return None
        buildid = self._data[buildtype]["number"]
        assert type(buildid) == int, "Build ID should be an integer, got %s" % repr( buildid )
        return buildid

    def get_last_good_buildnumber( self ):
        """
        Get the numerical ID of the last good build.
        """
        return self._buildid_for_type(buildtype="lastSuccessfulBuild")

    def get_last_buildnumber( self ):
        """
        Get the numerical ID of the last build.
        """
        return self._buildid_for_type(buildtype="lastBuild")

    def get_last_completed_buildnumber( self ):
        """
        Get the numerical ID of the last complete build.
        """
        return self._buildid_for_type(buildtype="lastCompletedBuild")

    def get_build_dict(self):
        if not self._data.has_key( "builds" ):
            raise NoBuildData( repr(self) )
        return dict( ( a["number"], a["url"] ) for a in self._data["builds"] )

    def get_revision_dict(self):
        """
        Get dictionary of all revisions with a list of buildnumbers (int) that used that particular revision
        """
        revs = defaultdict(list)
        if 'builds' not in self._data:
            raise NoBuildData( repr(self))
        for buildnumber in self.get_build_ids():
            revs[self.get_build(buildnumber).get_revision()].append(buildnumber)
        return revs

    def get_build_ids(self):
        """
        Return a sorted list of all good builds as ints.
        """
        return reversed( sorted( self.get_build_dict().keys() ) )

    def get_last_good_build( self ):
        """
        Get the last good build
        """
        bn = self.get_last_good_buildnumber()
        return self.get_build( bn )

    def get_last_build( self ):
        """
        Get the last build
        """
        bn = self.get_last_buildnumber()
        return self.get_build( bn )

    def get_last_build_or_none(self):
        """
        Get the last build or None if there is no builds
        """
        bn = self.get_last_buildnumber()
        if bn is not None:
            return self.get_build(bn)

    def get_last_completed_build( self ):
        """
        Get the last build regardless of status
        """
        bn = self.get_last_completed_buildnumber()
        return self.get_build( bn )

    def get_buildnumber_for_revision(self, revision, refresh=False):
        """

        :param revision: subversion revision to look for, int
        :param refresh: boolean, whether or not to refresh the revision -> buildnumber map
        :return: list of buildnumbers, [int]
        """
        if self.get_vcs() == 'svn' and not isinstance(revision, int):
            revision = int(revision)
        if self._revmap is None or refresh:
            self._revmap = self.get_revision_dict()
        try:
            return self._revmap[revision]
        except KeyError:
            raise NotFound("Couldn't find a build with that revision")

    def get_build( self, buildnumber ):
        assert type(buildnumber) == int
        url = self.get_build_dict()[ buildnumber ]
        return Build( url, buildnumber, job=self )

    def __getitem__( self, buildnumber ):
        return self.get_build(buildnumber)

    def is_queued_or_running(self):
        return self.is_queued() or self.is_running()

    def is_queued(self):
        self.poll()
        return self._data["inQueue"]

    def is_running(self):
        self.poll()
        try:
            build = self.get_last_build_or_none()
            if build is not None:
                return build.is_running()
        except NoBuildData:
            log.info("No build info available for %s, assuming not running." % str(self) )
        return False

    def get_config(self):
        '''Returns the config.xml from the job'''
        return self.hit_url("%(baseurl)s/config.xml" % self.__dict__)

    def load_config(self):
        self._config = self.get_config()

    def get_vcs(self):
        bs = self._get_beautiful_soup()
        vcsmap = {
            'hudson.scm.SubversionSCM': 'svn',
            'hudson.plugins.git.GitSCM': 'git',
            'hudson.plugins.mercurial.MercurialSCM': 'hg',
            }
        return vcsmap.get(bs.project.scm.attrs['class'])

    def get_vcs_url(self):
        bs = self._get_beautiful_soup()
        vcsurlmap = {
            'svn' : lambda : bs.project.scm.find("hudson.scm.SubversionSCM_-ModuleLocation").remote.text, 
            'git' : lambda : bs.project.scm.userRemoteConfigs.find('hudson.plugins.git.UserRemoteConfig').url.text, 
            'hg' : lambda : bs.project.scm.source.text,
            None : lambda: 'vcs is None'
        }
        vcs = self.get_vcs()
        return vcsurlmap[vcs]()

    def update_config(self, config):
        """
        Update the config.xml to the job
        Also refresh the BeautifulSoup object since the config has changed
        """
        post_data = self.post_data("%(baseurl)s/config.xml" % self.__dict__, config)
        self.bs = BeautifulSoup(self._config, 'xml')
        return post_data

    def get_downstream_jobs(self):
        """
        Get all the possible downstream jobs
        :return List of Job
        """
        downstream_jobs = []
        try:
            for j in self._data['downstreamProjects']:
                downstream_jobs.append(self.get_jenkins_obj().get_job(j['name']))
        except KeyError:
            return []
        return downstream_jobs

    def get_downstream_job_names(self):
        """
        Get all the possible downstream job names
        :return List of String
        """
        downstream_jobs = []
        try:
            for j in self._data['downstreamProjects']:
                downstream_jobs.append(j['name'])
        except KeyError:
            return []
        return downstream_jobs

    def get_upstream_job_names(self):
        """
        Get all the possible upstream job names
        :return List of String
        """
        upstream_jobs = []
        try:
            for j in self._data['upstreamProjects']:
                upstream_jobs.append(j['name'])
        except KeyError:
            return []
        return upstream_jobs

    def get_upstream_jobs(self):
        """
        Get all the possible upstream jobs
        :return List of Job
        """
        upstream_jobs = []
        try:
            for j in self._data['upstreamProjects']:
                upstream_jobs.append(self.get_jenkins_obj().get_job(j['name']))
        except KeyError:
            return []
        return upstream_jobs

<<<<<<< HEAD
    def get_scm_branch(self):
        bs = self._get_beautiful_soup()
        return bs.project.scm.branch.contents

    def set_scm_branch(self, new_branch):
        bs = self._get_beautiful_soup()
        bs.project.scm.branch.contents[0].replaceWith(new_branch)
        self.update_config(bs.renderContents())

    def get_scm_source(self):
        bs = self._get_beautiful_soup()
        return bs.project.scm.source.contents

    def set_scm_source(self, new_source):
        bs = self._get_beautiful_soup()
        bs.project.scm.source.contents[0].replaceWith(new_source)
        self.update_config(bs.renderContents())
=======
    def disable(self):
        '''Disable job'''
        disableurl = urlparse.urljoin( self.baseurl, 'disable' )
        return self.post_data(disableurl, '')

    def enable(self):
        '''Enable job'''
        enableurl = urlparse.urljoin( self.baseurl, 'enable' )
        return self.post_data(enableurl, '')
>>>>>>> 070a45e0
<|MERGE_RESOLUTION|>--- conflicted
+++ resolved
@@ -309,7 +309,6 @@
             return []
         return upstream_jobs
 
-<<<<<<< HEAD
     def get_scm_branch(self):
         bs = self._get_beautiful_soup()
         return bs.project.scm.branch.contents
@@ -327,7 +326,7 @@
         bs = self._get_beautiful_soup()
         bs.project.scm.source.contents[0].replaceWith(new_source)
         self.update_config(bs.renderContents())
-=======
+
     def disable(self):
         '''Disable job'''
         disableurl = urlparse.urljoin( self.baseurl, 'disable' )
@@ -336,5 +335,4 @@
     def enable(self):
         '''Enable job'''
         enableurl = urlparse.urljoin( self.baseurl, 'enable' )
-        return self.post_data(enableurl, '')
->>>>>>> 070a45e0
+        return self.post_data(enableurl, '')
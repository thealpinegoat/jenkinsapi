"""
Module for jenkinsapi Job
"""

from collections import defaultdict
from jenkinsapi.build import Build
from jenkinsapi.custom_exceptions import (
    NoBuildData,
    NotConfiguredSCM,
    NotFound,
    NotInQueue,
    NotSupportSCM,
    UnknownQueueItem,
    BadParams,
)
from jenkinsapi.jenkinsbase import JenkinsBase
from jenkinsapi.mutable_jenkins_thing import MutableJenkinsThing
from jenkinsapi.queue import QueueItem
import json
import logging

import xml.etree.ElementTree as ET


try:
    import urlparse
except ImportError:
    # Python3
    import urllib.parse as urlparse


SVN_URL = './scm/locations/hudson.scm.SubversionSCM_-ModuleLocation/remote'
GIT_URL = './scm/userRemoteConfigs/hudson.plugins.git.UserRemoteConfig/url'
HG_URL = './scm/source'
GIT_BRANCH = './scm/branches/hudson.plugins.git.BranchSpec/name'
HG_BRANCH = './scm/branch'
DEFAULT_HG_BRANCH_NAME = 'default'

log = logging.getLogger(__name__)


class Job(JenkinsBase, MutableJenkinsThing):

    """
    Represents a jenkins job
    A job can hold N builds which are the actual execution environments
    """

    def __init__(self, url, name, jenkins_obj):
        self.name = name
        self.jenkins = jenkins_obj
        self._revmap = None
        self._config = None
        self._element_tree = None
        self._scm_map = {
            'hudson.scm.SubversionSCM': 'svn',
            'hudson.plugins.git.GitSCM': 'git',
            'hudson.plugins.mercurial.MercurialSCM': 'hg',
            'hudson.scm.NullSCM': 'NullSCM'
        }
        self._scmurlmap = {
            'svn': lambda element_tree: list(element_tree.findall(SVN_URL)),
            'git': lambda element_tree: list(element_tree.findall(GIT_URL)),
            'hg': lambda element_tree: list(element_tree.findall(HG_URL)),
            None: lambda element_tree: []
        }
        self._scmbranchmap = {
            'svn': lambda element_tree: [],
            'git': lambda element_tree: list(element_tree.findall(GIT_BRANCH)),
            'hg': self._get_hg_branch,
            None: lambda element_tree: []
        }
        JenkinsBase.__init__(self, url)

    def __str__(self):
        return self.name

    def get_description(self):
        return self._data["description"]

    def get_jenkins_obj(self):
        return self.jenkins

    # When the name of the hg branch used in the job is default hg branch (i.e.
    # default), Mercurial plugin doesn't store default branch name in config XML
    # file of the job. Create XML node corresponding to default branch
    def _get_hg_branch(self, element_tree):
        branches = element_tree.findall(HG_BRANCH)
        if not branches:
            hg_default_branch = ET.Element('branch')
            hg_default_branch.text = DEFAULT_HG_BRANCH_NAME
            branches.append(hg_default_branch)
        return branches

    def poll(self, tree=None):
        data = super(Job, self).poll(tree=tree)
        if not tree:
            self._data = self._add_missing_builds(self._data)
        else:
            return data

    # pylint: disable=E1123
    # Unexpected keyword arg 'params'
    def _add_missing_builds(self, data):
        '''Query Jenkins to get all builds of the job in the data object.

        Jenkins API loads the first 100 builds and thus may not contain all builds
        information. This method checks if all builds are loaded in the data object
        and updates it with the missing builds if needed.'''
        if not data.get("builds"):
            return data
        # do not call _buildid_for_type here: it would poll and do an infinite
        # loop
        oldest_loaded_build_number = data["builds"][-1]["number"]
        if not self._data['firstBuild']:
            first_build_number = oldest_loaded_build_number
        else:
            first_build_number = self._data["firstBuild"]["number"]
        all_builds_loaded = (oldest_loaded_build_number == first_build_number)
        if all_builds_loaded:
            return data
        response = self.poll(tree='allBuilds[number,url]')
        data['builds'] = response['allBuilds']
        return data

    def _get_config_element_tree(self):
        """
        The ElementTree objects creation is unnecessary, it can be a singleton per job
        """
        if self._config is None:
            self.load_config()

        if self._element_tree is None:
            self._element_tree = ET.fromstring(self._config)
        return self._element_tree

    def get_build_triggerurl(self, files):
        if files or (not self.has_params()):
            # If job has file parameters - it must be triggered
            # using "/build", not by "/buildWithParameters"
            # "/buildWithParameters" will ignore non-file parameters
            return "%s/build" % self.baseurl
        return "%s/buildWithParameters" % self.baseurl

    @staticmethod
    def _mk_json_from_build_parameters(build_params, file_params=None):
        """
        Build parameters must be submitted in a particular format
        Key-Value pairs would be far too simple, no no!
        Watch and read on and behold!
        """
        assert isinstance(
            build_params, dict), 'Build parameters must be a dict'

        build_p = [{'name': k, 'value': str(v)}
                   for k, v in sorted(build_params.items())]
        out = {'parameter': build_p}
        if file_params:
            file_p = [{'name': k, 'file': k}
                      for k in file_params.keys()]
            out['parameter'].extend(file_p)

        if len(out['parameter']) == 1:
            out['parameter'] = out['parameter'][0]

        return out

    @staticmethod
    def mk_json_from_build_parameters(build_params, file_params=None):
        json_structure = Job._mk_json_from_build_parameters(
            build_params,
            file_params
        )
        json_structure['statusCode'] = "303"
        json_structure['redirectTo'] = "."
        return json.dumps(json_structure)

    def invoke(self, securitytoken=None, block=False, build_params=None, cause=None, files=None, delay=5):
        assert isinstance(block, bool)
        if build_params and (not self.has_params()):
            raise BadParams("This job does not support parameters")

        params = {}  # Via Get string

        if securitytoken:
            params['token'] = securitytoken

        # Either copy the params dict or make a new one.
        build_params = build_params and dict(
            build_params.items()) or {}  # Via POSTed JSON

<<<<<<< HEAD
        url = self.get_build_triggerurl(files)
        if cause:
            build_params['cause'] = cause

        # Build require params as form fields
        # and as Json.
        data = {'json': self.mk_json_from_build_parameters(build_params, files)}
        data.update(build_params)

        response = self.jenkins.requester.post_and_confirm_status(
            url,
            data=data,
            params=params,
            files=files,
            valid=[200, 201, 303],
            allow_redirects=False
        )

        redirect_url = response.headers['location']

        if not redirect_url.startswith("%s/queue/item" % self.jenkins.baseurl):
=======
        with invocation:
            if len(self.get_params_list()) == 0:
                if self.is_queued():
                    raise WillNotBuild('%s is already queued' % repr(self))

                elif self.is_running():
                    if skip_if_running:
                        raise WillNotBuild('%s is already running' % repr(self))
                    else:
                        log.warn(
                            "Will re-schedule %s even though it is already running", self.name)
            elif self.has_queued_build(build_params):
                msg = 'A build with these parameters is already queued.'
                raise WillNotBuild(msg)

            log.info("Attempting to start %s on %s", self.name, repr(
                self.get_jenkins_obj()))

            url = self.get_build_triggerurl()
            # If job has file parameters - it must be triggered
            # using "/build", not by "/buildWithParameters"
            # "/buildWithParameters" will ignore non-file parameters
>>>>>>> c15651dd
            if files:
                raise ValueError('Builds with file parameters are not '
                                 'supported by this jenkinsapi version. '
                                 'Please use previous version.')
            else:
                raise ValueError("Not a Queue URL: %s" % redirect_url)

        qi = QueueItem(redirect_url, self.jenkins)
        if block:
            qi.block_until_complete(delay=delay)
        return qi

    def _buildid_for_type(self, buildtype):
        """Gets a buildid for a given type of build"""
        KNOWNBUILDTYPES = [
            "lastStableBuild",
            "lastSuccessfulBuild",
            "lastBuild",
            "lastCompletedBuild",
            "firstBuild",
            "lastFailedBuild"]
        assert buildtype in KNOWNBUILDTYPES, 'Unknown build info type: %s' % buildtype

        data = self.poll(tree='%s[number]' % buildtype)

        if not data.get(buildtype):
            raise NoBuildData(buildtype)
        return data[buildtype]["number"]

    def get_first_buildnumber(self):
        """
        Get the numerical ID of the first build.
        """
        return self._buildid_for_type("firstBuild")

    def get_last_stable_buildnumber(self):
        """
        Get the numerical ID of the last stable build.
        """
        return self._buildid_for_type("lastStableBuild")

    def get_last_good_buildnumber(self):
        """
        Get the numerical ID of the last good build.
        """
        return self._buildid_for_type("lastSuccessfulBuild")

    def get_last_failed_buildnumber(self):
        """
        Get the numerical ID of the last good build.
        """
        return self._buildid_for_type(buildtype="lastFailedBuild")

    def get_last_buildnumber(self):
        """
        Get the numerical ID of the last build.
        """
        return self._buildid_for_type("lastBuild")

    def get_last_completed_buildnumber(self):
        """
        Get the numerical ID of the last complete build.
        """
        return self._buildid_for_type("lastCompletedBuild")

    def get_build_dict(self):
        builds = self.poll(tree='builds[number,url]')
        if not builds:
            raise NoBuildData(repr(self))
        builds = self._add_missing_builds(builds)
        builds = builds['builds']
        last_build = self.poll(tree='lastBuild[number,url]')['lastBuild']
        if builds and last_build and builds[0]['number'] != last_build['number']:
            builds = [last_build] + builds
        # FIXME SO how is this supposed to work if build is false-y?
        # I don't think that builds *can* be false here, so I don't
        # understand the test above.
        return dict((build["number"], build["url"]) for build in builds)

    def get_revision_dict(self):
        """
        Get dictionary of all revisions with a list of buildnumbers (int) that used that particular revision
        """
        revs = defaultdict(list)
        if 'builds' not in self._data:
            raise NoBuildData(repr(self))
        for buildnumber in self.get_build_ids():
            revs[self.get_build(
                buildnumber).get_revision()].append(buildnumber)
        return revs

    def get_build_ids(self):
        """
        Return a sorted list of all good builds as ints.
        """
        return reversed(sorted(self.get_build_dict().keys()))

    def get_next_build_number(self):
        """
        Return the next build number that Jenkins will assign.
        """
        return self._data.get('nextBuildNumber', 0)

    def get_last_stable_build(self):
        """
        Get the last stable build
        """
        bn = self.get_last_stable_buildnumber()
        return self.get_build(bn)

    def get_last_good_build(self):
        """
        Get the last good build
        """
        bn = self.get_last_good_buildnumber()
        return self.get_build(bn)

    def get_last_build(self):
        """
        Get the last build
        """
        bn = self.get_last_buildnumber()
        return self.get_build(bn)

    def get_first_build(self):
        bn = self.get_first_buildnumber()
        return self.get_build(bn)

    def get_last_build_or_none(self):
        """
        Get the last build or None if there is no builds
        """
        try:
            return self.get_last_build()
        except NoBuildData:
            return None

    def get_last_completed_build(self):
        """
        Get the last build regardless of status
        """
        bn = self.get_last_completed_buildnumber()
        return self.get_build(bn)

    def get_buildnumber_for_revision(self, revision, refresh=False):
        """

        :param revision: subversion revision to look for, int
        :param refresh: boolean, whether or not to refresh the revision -> buildnumber map
        :return: list of buildnumbers, [int]
        """
        if self.get_scm_type() == 'svn' and not isinstance(revision, int):
            revision = int(revision)
        if self._revmap is None or refresh:
            self._revmap = self.get_revision_dict()
        try:
            return self._revmap[revision]
        except KeyError:
            raise NotFound("Couldn't find a build with that revision")

    def get_build(self, buildnumber):
        assert type(buildnumber) == int
        url = self.get_build_dict()[buildnumber]
        return Build(url, buildnumber, job=self)

    def get_build_metadata(self, buildnumber):
        """
        Get the build metadata for a given build number. For large builds with
        tons of tests, this method is faster than get_build by returning less
        data.
        """
        assert type(buildnumber) == int
        url = self.get_build_dict()[buildnumber]
        return Build(url, buildnumber, job=self, depth=0)

    def __getitem__(self, buildnumber):
        return self.get_build(buildnumber)

    def __len__(self):
        return len(self.get_build_dict())

    def is_queued_or_running(self):
        return self.is_queued() or self.is_running()

    def is_queued(self):
        data = self.poll(tree='inQueue')
        return data.get('inQueue', False)

    def get_queue_item(self):
        """
        Return a QueueItem if this object is in a queue, otherwise raise an exception
        """
        if not self.is_queued():
            raise UnknownQueueItem()
        return QueueItem(self.jenkins, **self._data['queueItem'])

    def is_running(self):
        # self.poll()
        try:
            build = self.get_last_build_or_none()
            if build is not None:
                return build.is_running()
        except NoBuildData:
            log.info(
                "No build info available for %s, assuming not running.", str(self))
        return False

    def get_config(self):
        '''Returns the config.xml from the job'''
        response = self.jenkins.requester.get_and_confirm_status(
            "%(baseurl)s/config.xml" % self.__dict__)
        return response.text

    def load_config(self):
        self._config = self.get_config()

    def get_scm_type(self):
        element_tree = self._get_config_element_tree()
        scm_class = element_tree.find('scm').get('class')
        scm = self._scm_map.get(scm_class)
        if not scm:
            raise NotSupportSCM(
                "SCM class \"%s\" not supported by API for job \"%s\"" % (scm_class, self.name))
        if scm == 'NullSCM':
            raise NotConfiguredSCM(
                "SCM is not configured for job \"%s\"" % self.name)
        return scm

    def get_scm_url(self):
        """
        Get list of project SCM urls
        For some SCM's jenkins allow to configure and use number of SCM url's
        : return: list of SCM urls
        """
        element_tree = self._get_config_element_tree()
        scm = self.get_scm_type()
        scm_url_list = [scm_url.text for scm_url in self._scmurlmap[
            scm](element_tree)]
        return scm_url_list

    def get_scm_branch(self):
        """
        Get list of SCM branches
        : return: list of SCM branches
        """
        element_tree = self._get_config_element_tree()
        scm = self.get_scm_type()
        return [scm_branch.text for scm_branch in self._scmbranchmap[scm](element_tree)]

    def modify_scm_branch(self, new_branch, old_branch=None):
        """
        Modify SCM ("Source Code Management") branch name for configured job.
        :param new_branch : new repository branch name to set.
                            If job has multiple branches configured and "old_branch"
                            not provided - method will allways modify first url.
        :param old_branch (optional): exact value of branch name to be replaced.
                            For some SCM's jenkins allow set multiple branches per job
                            this parameter intended to indicate which branch need to be modified
        """
        element_tree = self._get_config_element_tree()
        scm = self.get_scm_type()
        scm_branch_list = self._scmbranchmap[scm](element_tree)
        if scm_branch_list and not old_branch:
            scm_branch_list[0].text = new_branch
            self.update_config(ET.tostring(element_tree))
        else:
            for scm_branch in scm_branch_list:
                if scm_branch.text == old_branch:
                    scm_branch.text = new_branch
                    self.update_config(ET.tostring(element_tree))

    def modify_scm_url(self, new_source_url, old_source_url=None):
        """
        Modify SCM ("Source Code Management") url for configured job.
        :param new_source_url : new repository url to set.
                                If job has multiple repositories configured and "old_source_url"
                                not provided - method will allways modify first url.
        :param old_source_url (optional): for some SCM's jenkins allow set multiple repositories per job
                                this parameter intended to indicate which repository need to be modified
        """
        element_tree = self._get_config_element_tree()
        scm = self.get_scm_type()
        scm_url_list = self._scmurlmap[scm](element_tree)
        if scm_url_list and not old_source_url:
            scm_url_list[0].text = new_source_url
            self.update_config(ET.tostring(element_tree))
        else:
            for scm_url in scm_url_list:
                if scm_url.text == old_source_url:
                    scm_url.text = new_source_url
                    self.update_config(ET.tostring(element_tree))

    def get_config_xml_url(self):
        return '%s/config.xml' % self.baseurl

    def update_config(self, config):
        """
        Update the config.xml to the job
        Also refresh the ElementTree object since the config has changed
        """
        url = self.get_config_xml_url()
        try:
            if isinstance(config, unicode):  # pylint: disable=undefined-variable
                config = str(config)
        except NameError:
            # Python3 already a str
            pass

        response = self.jenkins.requester.post_url(url, params={}, data=config)
        self._element_tree = ET.fromstring(config)
        return response.text

    def get_downstream_jobs(self):
        """
        Get all the possible downstream jobs
        :return List of Job
        """
        downstream_jobs = []
        try:
            for j in self._data['downstreamProjects']:
                downstream_jobs.append(
                    self.get_jenkins_obj()[j['name']])
        except KeyError:
            return []
        return downstream_jobs

    def get_downstream_job_names(self):
        """
        Get all the possible downstream job names
        :return List of String
        """
        downstream_jobs = []
        try:
            for j in self._data['downstreamProjects']:
                downstream_jobs.append(j['name'])
        except KeyError:
            return []
        return downstream_jobs

    def get_upstream_job_names(self):
        """
        Get all the possible upstream job names
        :return List of String
        """
        upstream_jobs = []
        try:
            for j in self._data['upstreamProjects']:
                upstream_jobs.append(j['name'])
        except KeyError:
            return []
        return upstream_jobs

    def get_upstream_jobs(self):
        """
        Get all the possible upstream jobs
        :return List of Job
        """
        upstream_jobs = []
        try:
            for j in self._data['upstreamProjects']:
                upstream_jobs.append(self.get_jenkins_obj().get_job(j['name']))
        except KeyError:
            return []
        return upstream_jobs

    def is_enabled(self):
        data = self.poll(tree='color')
        return data.get('color', None) != 'disabled'

    def disable(self):
        '''Disable job'''
        url = "%s/disable" % self.baseurl
        return self.get_jenkins_obj().requester.post_url(url, data='')

    def enable(self):
        '''Enable job'''
        url = "%s/enable" % self.baseurl
        return self.get_jenkins_obj().requester.post_url(url, data='')

    def delete_from_queue(self):
        """
        Delete a job from the queue only if it's enqueued
        :raise NotInQueue if the job is not in the queue
        """
        if not self.is_queued():
            raise NotInQueue()
        queue_id = self._data['queueItem']['id']
        url = urlparse.urljoin(self.get_jenkins_obj().get_queue().baseurl,
                               'cancelItem?id=%s' % queue_id)
        self.get_jenkins_obj().requester.post_and_confirm_status(url, data='')
        return True

    def get_params(self):
        """
        Get the parameters for this job. Format varies by parameter type. Here
        is an example string parameter:
            {
                'type': 'StringParameterDefinition',
                'description': 'Parameter description',
                'defaultParameterValue': {'value': 'default value'},
                'name': 'FOO_BAR'
            }
        """
        actions = (x for x in self._data['actions'] if x is not None)
        for action in actions:
            try:
                for param in action['parameterDefinitions']:
                    yield param
            except KeyError:
                continue

    def get_params_list(self):
        """
        Gets the list of parameter names for this job.
        """
        return [param['name'] for param in self.get_params()]

    def has_params(self):
        """
        If job has parameters, returns True, else False
        """
        return any("parameterDefinitions" in a for a in self._data["actions"] if a)

    def has_queued_build(self, build_params):
        """Returns True if a build with build_params is currently queued."""
        queue = self.jenkins.get_queue()
        queued_builds = queue.get_queue_items_for_job(self.name)
        for build in queued_builds:
            if build.get_parameters() == build_params:
                return True
        return False<|MERGE_RESOLUTION|>--- conflicted
+++ resolved
@@ -189,7 +189,6 @@
         build_params = build_params and dict(
             build_params.items()) or {}  # Via POSTed JSON
 
-<<<<<<< HEAD
         url = self.get_build_triggerurl(files)
         if cause:
             build_params['cause'] = cause
@@ -211,30 +210,7 @@
         redirect_url = response.headers['location']
 
         if not redirect_url.startswith("%s/queue/item" % self.jenkins.baseurl):
-=======
-        with invocation:
-            if len(self.get_params_list()) == 0:
-                if self.is_queued():
-                    raise WillNotBuild('%s is already queued' % repr(self))
-
-                elif self.is_running():
-                    if skip_if_running:
-                        raise WillNotBuild('%s is already running' % repr(self))
-                    else:
-                        log.warn(
-                            "Will re-schedule %s even though it is already running", self.name)
-            elif self.has_queued_build(build_params):
-                msg = 'A build with these parameters is already queued.'
-                raise WillNotBuild(msg)
-
-            log.info("Attempting to start %s on %s", self.name, repr(
-                self.get_jenkins_obj()))
-
-            url = self.get_build_triggerurl()
-            # If job has file parameters - it must be triggered
-            # using "/build", not by "/buildWithParameters"
-            # "/buildWithParameters" will ignore non-file parameters
->>>>>>> c15651dd
+
             if files:
                 raise ValueError('Builds with file parameters are not '
                                  'supported by this jenkinsapi version. '
